--- conflicted
+++ resolved
@@ -13,6 +13,7 @@
 
 #region Using directives
 
+using System;
 using System.Collections.Generic;
 using Ceres.Chess.MoveGen;
 using Ceres.MCTS.MTCSNodes;
@@ -21,8 +22,6 @@
 using Ceres.MCTS.MTCSNodes.Struct;
 using Ceres.Base.DataTypes;
 using Ceres.Chess.EncodedPositions.Basic;
-using Ceres.MCTS.Iteration;
-using System;
 
 #endregion
 
@@ -108,28 +107,6 @@
       VerboseMoveStat stat = new VerboseMoveStat(null, null);
       float multiplier = isSearchRoot ? 1 : -1;
 
-<<<<<<< HEAD
-      using (new SearchContextExecutionBlock(node.Context))
-      {
-        node.Annotate();
-
-        stat.MoveString = isSearchRoot ? "node" : node.Annotation.PriorMoveMG.MoveStr(MGMoveNotationStyle.LC0Coordinate);
-        stat.MoveCode = isSearchRoot ? 20 : node.Parent.ChildAtIndexInfo(node.IndexInParentsChildren).move.IndexNeuralNet;
-        stat.VisitCount = node.N;
-        stat.P = isSearchRoot ? 100 : (node.P * 100.0f);
-        stat.D = node.StructRef.DrawP;
-        stat.WL = (node.IsRoot && node.N == 0) ? node.V : (float)node.Q * multiplier;
-        stat.Q = new EncodedEvalLogistic((float)node.Q * multiplier);
-        stat.M = node.MPosition;
-        stat.V = new EncodedEvalLogistic((float)node.V * multiplier);
-        stat.U = isSearchRoot ? 0 : node.Parent.ChildU(node.IndexInParentsChildren);
-        stat.StdDev =  node.N > MCTSNodeStruct.VARIANCE_START_ACCUMULATE_N 
-                              ? MathF.Sqrt(node.StructRef.VarianceAccumulator / (node.N - MCTSNodeStruct.VARIANCE_START_ACCUMULATE_N)) 
-                              : float.NaN;
-
-        return stat;
-      }
-=======
       node.Annotate();
 
       stat.MoveString = isSearchRoot ? "node" : node.Annotation.PriorMoveMG.MoveStr(MGMoveNotationStyle.LC0Coordinate);
@@ -142,8 +119,11 @@
       stat.M = node.MPosition;
       stat.V = new EncodedEvalLogistic((float)node.V * multiplier);
       stat.U = isSearchRoot ? 0 : node.Parent.ChildU(node.IndexInParentsChildren);
+      stat.StdDev = node.N > MCTSNodeStruct.VARIANCE_START_ACCUMULATE_N
+                            ? MathF.Sqrt(node.StructRef.VarianceAccumulator / (node.N - MCTSNodeStruct.VARIANCE_START_ACCUMULATE_N))
+                            : float.NaN;
+
       return stat;
->>>>>>> 8ad1accd
     }
 
   }
