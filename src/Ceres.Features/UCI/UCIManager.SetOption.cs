﻿#region License notice

/*
  This file is part of the Ceres project at https://github.com/dje-dev/ceres.
  Copyright (C) 2020- by David Elliott and the Ceres Authors.

  Ceres is free software under the terms of the GNU General Public License v3.0.
  You should have received a copy of the GNU General Public License
  along with Ceres. If not, see <http://www.gnu.org/licenses/>.
*/

#endregion

#region Using directives

using System.IO;
using System.Globalization;
using static System.FormattableString;

using Ceres.Chess.NNEvaluators.Specifications;
using Ceres.Chess.UserSettings;
using Ceres.MCTS.Params;


#endregion

namespace Ceres.Features.UCI
{
  public partial class UCIManager
  {
    /// <summary>
    /// Optional text file to receive log of all UCI dialog between engine and client.
    /// </summary>
    string uciLogFileName = null;

    /// <summary>
    /// Optional text file to receive diagnostic log relating to Ceres engine moves.
    /// </summary>
    string searchLogFileName = null;

    /// <summary>
    /// If verbose move stats should be output at periodic intervals.
    /// </summary>
    bool logLiveStats = false;

    /// <summary>
    /// If detailed top-level move info should be output at end of move selection.
    /// </summary>
    bool verboseMoveStats = false;

    /// <summary>
    /// If the value head score should be output as a logistic (probability of winning),
    /// otherwise output as centipawn equivalent.
    /// </summary>
    bool scoreAsQ = false;

    /// <summary>
    /// If the W/D/L scores should each be shown in UCI info lines
    /// </summary>
    bool showWDL = false;

    /// <summary>
    /// If MultiPV info lines use N for child move.
    /// </summary>
    bool perPVCounters = false;

    /// <summary>
    /// Number of moves for which to output PVs in UCI input (multiPV mode is where numPV > 1).
    /// </summary>
    int numPV = 1;

    /// <summary>
    /// ParamsSelect.CPUCT
    /// </summary>
    float cpuct = new ParamsSelect().CPUCT;

    /// <summary>
    /// ParamsSelect.CPUCTBase
    /// </summary>
    float cpuctBase = new ParamsSelect().CPUCTBase;

    /// <summary>
    /// ParamsSelect.CPUCTFactor
    /// </summary>
    float cpuctFactor = new ParamsSelect().CPUCTFactor;

    /// <summary>
    /// ParamsSelect.CPUCTAtRoot
    /// </summary>
    float cpuctAtRoot = new ParamsSelect().CPUCTAtRoot;

    /// <summary>
    /// ParamsSelect.CPUCTBaseAtRoot
    /// </summary>
    float cpuctBaseAtRoot = new ParamsSelect().CPUCTBaseAtRoot;

    /// <summary>
    /// ParamsSelect.CPUCTFactorAtRoot
    /// </summary>
    float cpuctFactorAtRoot = new ParamsSelect().CPUCTFactorAtRoot;

    /// <summary>
    /// ParamsSelect.PolicySoftmax
    /// </summary>
    float policySoftmax = new ParamsSelect().PolicySoftmax;

    /// <summary>
    /// If futiltiy pruning (smart pruning) is disabled.
    /// </summary>
    bool futilityPruningDisabled = new ParamsSearch().FutilityPruningStopSearchEnabled == false;

    /// <summary>
    /// Amount of seconds subtracted from time limits to compensate for overhead/latency.
    /// </summary>
    float moveOverheadSeconds = new ParamsSearch().MoveOverheadSeconds;

    /// <summary>
    /// Multiplier applied to all requested time limits.
    /// </summary>
    float searchLimitMultiplier = 1.0f;

    /// <summary>
    /// First play urgency coefficient.
    /// </summary>
    float fpu = new ParamsSelect().FPUValue;

    /// <summary>
    /// First play urgency (at root) coefficient.
    /// </summary>
    float fpuAtRoot = new ParamsSelect().FPUValueAtRoot;


    void ProcessSetOption(string command)
    {
      string[] parts = command.Split(" ");

      if (parts.Length < 4
       || parts[0].ToLower() != "setoption"
       || parts[1].ToLower() != "name"
       || parts[3].ToLower() != "value"
       )
      {
        OutStream.WriteLine("Expected command of form setoption name <option_name> value <option_value>");
        return;
      }

      string name = parts[2];
      string value = command.Substring(command.IndexOf("value ") + 6);
      
      switch (name.ToLower())
      {
        case "weightsfile":
          ProcessWeightsFile(value);
          break;

        case "searchlogfile":
          searchLogFileName = value == "" ? null : value;
          if (CeresEngine != null) CeresEngine.SearchLogFileName = searchLogFileName;
          break;

        case "logfile":
          uciLogFileName = value == "" ? null : value;
          if (uciLogFileName == null)
          {
            uciLogWriter = null;
          }
          else
          {
            uciLogWriter = new StreamWriter(new FileStream(uciLogFileName, FileMode.Append, FileAccess.Write));
          }
          break;

        case "loglivestats":
          SetBool(value, ref logLiveStats);
          break;

        case "searchlimitmultiplier":
          SetFloat(value, 0.001f, 1_000_000, ref searchLimitMultiplier);
          break;

        case "moveoverheadms":
          float moveOverheadMilliseconds = 0;
          SetFloat(value, 0, int.MaxValue, ref moveOverheadMilliseconds);
          moveOverheadSeconds = moveOverheadMilliseconds / 1000f;
          break;

        case "smartpruningfactor":
          float factor = -1;
          SetFloat(value, 0, int.MaxValue, ref factor);
          if (factor == 0)
            futilityPruningDisabled = true;
          else if (factor == ParamsSearch.LC0_DEFAULT_SMART_PRUNING_FACTOR)
            futilityPruningDisabled = false;
          else
            OutStream.Write($"Ceres does not support {factor}, only value 0 (indicating turned off) or 1.33 (indicating default) for SmartPruningFactor");
          break;

        case "verbosemovestats":
          SetBool(value, ref verboseMoveStats);
          break;

        case "scoretype":
          value = value.ToLower();
          if (value == "centipawn")
            scoreAsQ = false;
          else if (value == "w-l" || value == "q")
            scoreAsQ = true;
          else
            OutStream.Write("Invalid value for ScoreType, allowable values are Centipawn, Q or W-L");
          break;

        //option name ScoreType type combo default centipawn var centipawn var Q var W-L

        case "multipv":
          SetInt(value, 1, int.MaxValue, ref numPV);
          break;

        case "perpvcounters":
          SetBool(value, ref perPVCounters);
          break;

        case "uci_showwdl":
          SetBool(value, ref showWDL);
          break;

        case "syzygypath":
          if (!Directory.Exists(value))
          {
            OutStream.WriteLine($"Path not found: { value }");
          }
          else
          {
            CeresUserSettingsManager.Settings.SyzygyPath = value;
            CeresUserSettingsManager.Settings.DirTablebases = null;
          }
          break;


        case "cpuct":
          SetFloat(value, 0, float.MaxValue, ref cpuct);
          break;

        case "cpuctbase":
          SetFloat(value, 1, float.MaxValue, ref cpuctBase);
          break;

        case "cpuctfactor":
          SetFloat(value, 0, float.MaxValue, ref cpuctFactor);
          break;

        case "cpuctatroot":
          SetFloat(value, 0, float.MaxValue, ref cpuctAtRoot);
          break;

        case "cpuctbaseatroot":
          SetFloat(value, 1, float.MaxValue, ref cpuctBaseAtRoot);
          break;

        case "cpuctfactoratroot":
          SetFloat(value, 0, float.MaxValue, ref cpuctFactorAtRoot);
          break;

        case "policytemperature":
          SetFloat(value, 0.1f, float.MaxValue, ref policySoftmax);
          break;

        case "fpu":
          SetFloat(value, 0, float.MaxValue, ref fpu);
          break;

        case "fpuatroot":
          SetFloat(value, 0, float.MaxValue, ref fpuAtRoot);
          break;
      }
    }


    private void ProcessWeightsFile(string value)
    {
      if (taskSearchCurrentlyExecuting != null)
      {
        OutStream.WriteLine("uci info Implementation limitation: cannot change weights while search is running.");
      }
      else
      {
        if (value == null || value == "")
        {
          OutStream.WriteLine("uci info Network file name expected");
        }
        else
        {
          if (EvaluatorDef != null && EvaluatorDef.Nets[0].Net.NetworkID.ToLower() == value.ToLower())
          {
            OutStream.WriteLine($"uci info Specified network file is already {value}");
          }
          else if (CeresEngine != null)
          {
            OutStream.WriteLine("uci info Implementation limitation: cannot modify weights file after initialization");
          }
          else
          {
            NetworkSpec = new NNNetSpecificationString(value);
            CreateEvaluator();
          }
        }
      }
    }

    void SetBool(string boolStr, ref bool value)
    {
      if (boolStr.ToLower() == "true")
        value = true;
      else if (boolStr.ToLower() == "false")
        value = false;
      else
        OutStream.WriteLine("Invalid value, expected true or false");
    }


    void SetInt(string intStr, int minValue, int maxValue, ref int value)
    {
      if (!int.TryParse(intStr, out int newValue))
      {
        OutStream.WriteLine("Invalid value, expected integer");
      }

      if (newValue < minValue)
      {
        OutStream.WriteLine($"Value below minimum of {minValue}");
      }
      else if (newValue > maxValue)
      {
        OutStream.WriteLine($"Value above maximum of {maxValue}");
      }
      else
        value = newValue;
    }

    void SetFloat(string floatStr, float minValue, float maxValue, ref float value)
    {
      if (!float.TryParse(floatStr, NumberStyles.Any, CultureInfo.InvariantCulture, out float newValue))
      {
        OutStream.WriteLine("Invalid value, expected number");
      }

      if (newValue < minValue)
      {
        OutStream.WriteLine($"Value below minimum of {minValue}");
      }
      else if (newValue > maxValue)
      {
        OutStream.WriteLine($"Value above maximum of {maxValue}");
      }
      else
        value = newValue;
    }

    static string SetOptionUCIDescriptions => Invariant(
@$"
option name WeightsFile type string default <from DefaultNetworkSpecString in Ceres.json>
option name LogFile type string default
option name SearchLogFile type string default
option name MultiPV type spin default 1 min 1 max 500
option name VerboseMoveStats type check default false
option name LogLiveStats type check default false
option name SmartPruningFactor type string default 1.33
option name MoveOverheadMs type spin default {new ParamsSearch().MoveOverheadSeconds * 1000} min 0 max 100000000
option name PerPVCounters type check default false
option name ScoreType type combo default centipawn var centipawn var Q var W-L
option name UCI_ShowWDL type check default false
option name SyzygyPath type string default
option name CPUCT type string default {new ParamsSelect().CPUCT}
option name CPUCTAtRoot type string default {new ParamsSelect().CPUCTAtRoot}
option name CPuctBase type string default {new ParamsSelect().CPUCTBase}
option name CPuctBaseAtRoot type string default {new ParamsSelect().CPUCTBaseAtRoot}
option name CPuctFactor type string default {new ParamsSelect().CPUCTFactor}
option name CPuctFactorAtRoot type string default {new ParamsSelect().CPUCTFactorAtRoot}
option name PolicyTemperature type string default {new ParamsSelect().PolicySoftmax}
option name FPU type string default {new ParamsSelect().FPUValue}
option name FPUAtRoot type string default {new ParamsSelect().FPUValueAtRoot}
<<<<<<< HEAD
");
=======
option name SearchLimitMultiplier type string default 1.00

";
>>>>>>> acdba467
    /*
option name ConfigFile type string default lc0.config
option name HistoryFill type combo default fen_only var no var fen_only var always
option name RamLimitMb type spin default 0 min 0 max 100000000
option name MoveOverheadMs type spin default 200 min 0 max 100000000
";
*/

  }

}<|MERGE_RESOLUTION|>--- conflicted
+++ resolved
@@ -15,7 +15,6 @@
 
 using System.IO;
 using System.Globalization;
-using static System.FormattableString;
 
 using Ceres.Chess.NNEvaluators.Specifications;
 using Ceres.Chess.UserSettings;
@@ -355,7 +354,7 @@
         value = newValue;
     }
 
-    static string SetOptionUCIDescriptions => Invariant(
+    static string SetOptionUCIDescriptions =>
 @$"
 option name WeightsFile type string default <from DefaultNetworkSpecString in Ceres.json>
 option name LogFile type string default
@@ -378,13 +377,9 @@
 option name PolicyTemperature type string default {new ParamsSelect().PolicySoftmax}
 option name FPU type string default {new ParamsSelect().FPUValue}
 option name FPUAtRoot type string default {new ParamsSelect().FPUValueAtRoot}
-<<<<<<< HEAD
-");
-=======
 option name SearchLimitMultiplier type string default 1.00
 
 ";
->>>>>>> acdba467
     /*
 option name ConfigFile type string default lc0.config
 option name HistoryFill type combo default fen_only var no var fen_only var always
