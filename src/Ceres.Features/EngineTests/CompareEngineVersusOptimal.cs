--- conflicted
+++ resolved
@@ -328,21 +328,10 @@
             GameEngineSearchResultCeres searchBaselineLongCeres = searchBaselineLong as GameEngineSearchResultCeres;
 
             // Determine how much better engine1 was versus engine2 according to the long search
-<<<<<<< HEAD
-            using (new SearchContextExecutionBlock(searchBaselineLongCeres.Search.Manager.Context))
-            {
-              MCTSNode bestMoveFrom1 = searchBaselineLongCeres.Search.SearchRootNode.FollowMovesToNode(new MGMove[] { move1 });
-              scoreBestMove1 = (float)-bestMoveFrom1.Q;
-
-              MCTSNode bestMoveFrom2 = searchBaselineLongCeres.Search.SearchRootNode.FollowMovesToNode(new MGMove[] { move2 });
-              scoreBestMove2 = (float)-bestMoveFrom2.Q;
-            }
-=======
             var bestMoveFrom1 = searchBaselineLongCeres.Search.SearchRootNode.FollowMovesToNode(new MGMove[] { move1 });
             var bestMoveFrom2 = searchBaselineLongCeres.Search.SearchRootNode.FollowMovesToNode(new MGMove[] { move2 });
             scoreBestMove1 = (float)-bestMoveFrom1.Q;
             scoreBestMove2 = (float)-bestMoveFrom2.Q;
->>>>>>> 8ad1accd
           }
           else
           {
